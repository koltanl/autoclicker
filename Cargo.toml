[package]
name = "theclicker"
version = "0.1.3"
edition = "2021"
license = "MIT"
authors = ["konkitoman"]
description = "A simple autoclicker cli that works on (x11/wayland)"
repository = "https://github.com/konkitoman/autoclicker"
keywords = ["autoclicker", "theclicker"]
# See more keys and their definitions at https://doc.rust-lang.org/cargo/reference/manifest.html

[dependencies]
input-linux = "0.6.0"
input-linux-sys = "0.8.0"
<<<<<<< HEAD
base64 = "0.21.4"
=======
base64 = "0.21.4"
clap = { version = "4.4.3", features = ["derive"] }
>>>>>>> 54feb359
<|MERGE_RESOLUTION|>--- conflicted
+++ resolved
@@ -12,9 +12,5 @@
 [dependencies]
 input-linux = "0.6.0"
 input-linux-sys = "0.8.0"
-<<<<<<< HEAD
 base64 = "0.21.4"
-=======
-base64 = "0.21.4"
-clap = { version = "4.4.3", features = ["derive"] }
->>>>>>> 54feb359
+clap = { version = "4.4.3", features = ["derive"] }